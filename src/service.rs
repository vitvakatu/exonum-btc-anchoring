--- conflicted
+++ resolved
@@ -107,10 +107,6 @@
     fn handle_commit(&self, state: &mut ServiceContext) {
         let mut handler = self.handler.lock().unwrap();
         match handler.handle_commit(state) {
-<<<<<<< HEAD
-            Err(ServiceError::Storage(e)) => Err(e),
-=======
->>>>>>> f0dc72d8
             #[cfg(feature = "sandbox_tests")]
             Err(ServiceError::Handler(e)) => {
                 error!("An error occured: {:?}", e);
@@ -213,7 +209,7 @@
 
         let observer = config.observer.clone().map(|observer_cfg| {
             let rpc_cfg = config.rpc.clone().expect("Rpc config is not setted");
-            let observer = AnchoringChainObserver::new(blockchain.clone(), rpc_cfg, observer_cfg);
+            let mut observer = AnchoringChainObserver::new(blockchain.clone(), rpc_cfg, observer_cfg);
 
             thread::spawn(move || { observer.run().unwrap(); })
         });
